/**
 *  Copyright (C) 2009-2012 Typesafe Inc. <http://www.typesafe.com>
 */

package akka

import sbt._
import sbt.Keys._
import com.typesafe.sbtmultijvm.MultiJvmPlugin
import com.typesafe.sbtmultijvm.MultiJvmPlugin.{ MultiJvm, extraOptions, jvmOptions, scalatestOptions }
import com.typesafe.schoir.SchoirPlugin.schoirSettings
import com.typesafe.sbtscalariform.ScalariformPlugin
import com.typesafe.sbtscalariform.ScalariformPlugin.ScalariformKeys
import java.lang.Boolean.getBoolean

object AkkaBuild extends Build {
  System.setProperty("akka.mode", "test") // Is there better place for this?

  lazy val buildSettings = Seq(
    organization := "com.typesafe.akka",
    version      := "2.1-SNAPSHOT",
    scalaVersion := "2.9.1-1"
  )

  lazy val akka = Project(
    id = "akka",
    base = file("."),
    settings = parentSettings ++ Release.settings ++ Unidoc.settings ++ Rstdoc.settings ++ Publish.versionSettings ++ Dist.settings ++ Seq(
      testMailbox in GlobalScope := System.getProperty("akka.testMailbox", "false").toBoolean,
      parallelExecution in GlobalScope := System.getProperty("akka.parallelExecution", "false").toBoolean,
      Publish.defaultPublishTo in ThisBuild <<= crossTarget / "repository",
      Unidoc.unidocExclude := Seq(samples.id, tutorials.id),
      Dist.distExclude := Seq(actorTests.id, akkaSbtPlugin.id, docs.id)
    ),
<<<<<<< HEAD
    aggregate = Seq(actor, testkit, actorTests, remote, amqp, cluster, slf4j, agent, transactor, mailboxes, zeroMQ, kernel, akkaSbtPlugin, actorMigration, samples, tutorials, docs)
=======
    aggregate = Seq(actor, testkit, actorTests, remote, camel, cluster, slf4j, agent, transactor, mailboxes, zeroMQ, kernel, akkaSbtPlugin, actorMigration, samples, tutorials, docs)
>>>>>>> 3ef10865
  )

  lazy val actor = Project(
    id = "akka-actor",
    base = file("akka-actor"),
    settings = defaultSettings ++ Seq(
      autoCompilerPlugins := true,
      libraryDependencies <+= scalaVersion { v => compilerPlugin("org.scala-lang.plugins" % "continuations" % v) },
      scalacOptions += "-P:continuations:enable",
      // to fix scaladoc generation
      fullClasspath in doc in Compile <<= fullClasspath in Compile
    )
  )

  lazy val testkit = Project(
    id = "akka-testkit",
    base = file("akka-testkit"),
    dependencies = Seq(actor),
    settings = defaultSettings ++ Seq(
      libraryDependencies ++= Dependencies.testkit
    )
  )

  lazy val actorTests = Project(
    id = "akka-actor-tests",
    base = file("akka-actor-tests"),
    dependencies = Seq(testkit % "compile;test->test"),
    settings = defaultSettings ++ Seq(
      autoCompilerPlugins := true,
      libraryDependencies <+= scalaVersion { v => compilerPlugin("org.scala-lang.plugins" % "continuations" % v) },
      scalacOptions += "-P:continuations:enable",
      libraryDependencies ++= Dependencies.actorTests
    )
  )

  lazy val amqp = Project(
    id = "akka-amqp",
    base = file("akka-amqp"),
    dependencies = Seq(actor, actorTests % "test->test", testkit % "test->test"),
    settings = defaultSettings ++ Seq(
      libraryDependencies ++= Dependencies.amqp
    )
  )

  lazy val remote = Project(
    id = "akka-remote",
    base = file("akka-remote"),
    dependencies = Seq(actor, actorTests % "test->test", testkit % "test->test"),
    settings = defaultSettings ++ multiJvmSettings ++ schoirSettings ++ Seq(
      libraryDependencies ++= Dependencies.remote,
      // disable parallel tests
      parallelExecution in Test := false,
      extraOptions in MultiJvm <<= (sourceDirectory in MultiJvm) { src =>
        (name: String) => (src ** (name + ".conf")).get.headOption.map("-Dakka.config=" + _.absolutePath).toSeq
      },
      scalatestOptions in MultiJvm := Seq("-r", "org.scalatest.akka.QuietReporter"),
      jvmOptions in MultiJvm := {
        if (getBoolean("sbt.log.noformat")) Seq("-Dakka.test.nocolor=true") else Nil
      },
      test in Test <<= (test in Test) dependsOn (test in MultiJvm)
    )
  ) configs (MultiJvm)

  lazy val cluster = Project(
    id = "akka-cluster",
    base = file("akka-cluster"),
    dependencies = Seq(remote, remote % "test->test", testkit % "test->test"),
    settings = defaultSettings ++ multiJvmSettings ++ schoirSettings ++ Seq(
      libraryDependencies ++= Dependencies.cluster,
      // disable parallel tests
      parallelExecution in Test := false,
      extraOptions in MultiJvm <<= (sourceDirectory in MultiJvm) { src =>
        (name: String) => (src ** (name + ".conf")).get.headOption.map("-Dakka.config=" + _.absolutePath).toSeq
      },
      scalatestOptions in MultiJvm := Seq("-r", "org.scalatest.akka.QuietReporter"),
      jvmOptions in MultiJvm := {
        if (getBoolean("sbt.log.noformat")) Seq("-Dakka.test.nocolor=true") else Nil
      },
      test in Test <<= (test in Test) dependsOn (test in MultiJvm)
    )
  ) configs (MultiJvm)

  lazy val slf4j = Project(
    id = "akka-slf4j",
    base = file("akka-slf4j"),
    dependencies = Seq(actor, testkit % "test->test"),
    settings = defaultSettings ++ Seq(
      libraryDependencies ++= Dependencies.slf4j
    )
  )

  lazy val agent = Project(
    id = "akka-agent",
    base = file("akka-agent"),
    dependencies = Seq(actor, testkit % "test->test"),
    settings = defaultSettings ++ Seq(
      libraryDependencies ++= Dependencies.agent
    )
  )

  lazy val transactor = Project(
    id = "akka-transactor",
    base = file("akka-transactor"),
    dependencies = Seq(actor, testkit % "test->test"),
    settings = defaultSettings ++ Seq(
      libraryDependencies ++= Dependencies.transactor
    )
  )

  // lazy val amqp = Project(
  //   id = "akka-amqp",
  //   base = file("akka-amqp"),
  //   dependencies = Seq(actor, testkit % "test->test"),
  //   settings = defaultSettings ++ Seq(
  //     libraryDependencies ++= Dependencies.amqp
  //   )
  // )

  val testMailbox = SettingKey[Boolean]("test-mailbox")

  lazy val mailboxes = Project(
    id = "akka-durable-mailboxes",
    base = file("akka-durable-mailboxes"),
    settings = parentSettings,
    aggregate = Seq(mailboxesCommon, fileMailbox, mongoMailbox, redisMailbox, beanstalkMailbox, zookeeperMailbox)
  )

  lazy val mailboxesCommon = Project(
    id = "akka-mailboxes-common",
    base = file("akka-durable-mailboxes/akka-mailboxes-common"),
    dependencies = Seq(remote, testkit % "compile;test->test"),
    settings = defaultSettings ++ Seq(
      libraryDependencies ++= Dependencies.mailboxes
    )
  )

  val testBeanstalkMailbox = SettingKey[Boolean]("test-beanstalk-mailbox")

  lazy val beanstalkMailbox = Project(
    id = "akka-beanstalk-mailbox",
    base = file("akka-durable-mailboxes/akka-beanstalk-mailbox"),
    dependencies = Seq(mailboxesCommon % "compile;test->test"),
    settings = defaultSettings ++ Seq(
      libraryDependencies ++= Dependencies.beanstalkMailbox,
      testOptions in Test <+= testMailbox map { test => Tests.Filter(s => test) }
    )
  )

  lazy val fileMailbox = Project(
    id = "akka-file-mailbox",
    base = file("akka-durable-mailboxes/akka-file-mailbox"),
    dependencies = Seq(mailboxesCommon % "compile;test->test", testkit % "test"),
    settings = defaultSettings ++ Seq(
      libraryDependencies ++= Dependencies.fileMailbox
    )
  )

  lazy val redisMailbox = Project(
    id = "akka-redis-mailbox",
    base = file("akka-durable-mailboxes/akka-redis-mailbox"),
    dependencies = Seq(mailboxesCommon % "compile;test->test"),
    settings = defaultSettings ++ Seq(
      libraryDependencies ++= Dependencies.redisMailbox,
      testOptions in Test <+= testMailbox map { test => Tests.Filter(s => test) }
    )
  )

  lazy val zookeeperMailbox = Project(
    id = "akka-zookeeper-mailbox",
    base = file("akka-durable-mailboxes/akka-zookeeper-mailbox"),
    dependencies = Seq(mailboxesCommon % "compile;test->test", testkit % "test"),
    settings = defaultSettings  ++ Seq(
      libraryDependencies ++= Dependencies.zookeeperMailbox
    )
  )

  lazy val mongoMailbox = Project(
    id = "akka-mongo-mailbox",
    base = file("akka-durable-mailboxes/akka-mongo-mailbox"),
    dependencies = Seq(mailboxesCommon % "compile;test->test"),
    settings = defaultSettings ++ Seq(
      libraryDependencies ++= Dependencies.mongoMailbox,
      ivyXML := Dependencies.mongoMailboxExcludes,
      testOptions in Test <+= testMailbox map { test => Tests.Filter(s => test) }
    )
  )


  lazy val zeroMQ = Project(
    id = "akka-zeromq",
    base = file("akka-zeromq"),
    dependencies = Seq(actor, testkit % "test;test->test"),
    settings = defaultSettings ++ Seq(
      libraryDependencies ++= Dependencies.zeroMQ
    )
  )


  // lazy val spring = Project(
  //   id = "akka-spring",
  //   base = file("akka-spring"),
  //   dependencies = Seq(cluster, camel),
  //   settings = defaultSettings ++ Seq(
  //     libraryDependencies ++= Dependencies.spring
  //   )
  // )

  lazy val kernel = Project(
    id = "akka-kernel",
    base = file("akka-kernel"),
    dependencies = Seq(actor, testkit % "test->test"),
    settings = defaultSettings ++ Seq(
      libraryDependencies ++= Dependencies.kernel
    )
  )
 
  lazy val camel = Project(
     id = "akka-camel",
     base = file("akka-camel"),
     dependencies = Seq(actor, slf4j, testkit % "test->test"),
     settings = defaultSettings ++ Seq(
       libraryDependencies ++= Dependencies.camel
     )
  )

  lazy val actorMigration = Project(
    id = "akka-actor-migration",
    base = file("akka-actor-migration"),
    dependencies = Seq(actor, testkit % "test->test"),
    settings = defaultSettings
  )

  lazy val akkaSbtPlugin = Project(
    id = "akka-sbt-plugin",
    base = file("akka-sbt-plugin"),
    settings = defaultSettings ++ Seq(
      sbtPlugin := true,
      scalaVersion := "2.9.1"
    )
  )

  lazy val samples = Project(
    id = "akka-samples",
    base = file("akka-samples"),
    settings = parentSettings,
    aggregate = Seq(fsmSample, helloSample, helloKernelSample, remoteSample)
  )

  lazy val fsmSample = Project(
    id = "akka-sample-fsm",
    base = file("akka-samples/akka-sample-fsm"),
    dependencies = Seq(actor),
    settings = defaultSettings
  )

  lazy val helloSample = Project(
    id = "akka-sample-hello",
    base = file("akka-samples/akka-sample-hello"),
    dependencies = Seq(actor),
    settings = defaultSettings
  )

  lazy val helloKernelSample = Project(
    id = "akka-sample-hello-kernel",
    base = file("akka-samples/akka-sample-hello-kernel"),
    dependencies = Seq(kernel),
    settings = defaultSettings
  )

  lazy val remoteSample = Project(
    id = "akka-sample-remote",
    base = file("akka-samples/akka-sample-remote"),
    dependencies = Seq(actor, remote, kernel),
    settings = defaultSettings
  )

  lazy val tutorials = Project(
    id = "akka-tutorials",
    base = file("akka-tutorials"),
    settings = parentSettings,
    aggregate = Seq(firstTutorial)
  )

  lazy val firstTutorial = Project(
    id = "akka-tutorial-first",
    base = file("akka-tutorials/akka-tutorial-first"),
    dependencies = Seq(actor, testkit),
    settings = defaultSettings ++ Seq(
      libraryDependencies ++= Dependencies.tutorials
    )
  )

  //  lazy val secondTutorial = Project(
  //    id = "akka-tutorial-second",
  //    base = file("akka-tutorials/akka-tutorial-second"),
  //    dependencies = Seq(actor),
  //    settings = defaultSettings
  //  )

  lazy val docs = Project(
    id = "akka-docs",
    base = file("akka-docs"),
    dependencies = Seq(actor, testkit % "test->test", remote, cluster, slf4j, agent, transactor,
        fileMailbox, mongoMailbox, redisMailbox, beanstalkMailbox, zookeeperMailbox, zeroMQ),
    settings = defaultSettings ++ Seq(
      unmanagedSourceDirectories in Test <<= baseDirectory { _ ** "code" get },
      libraryDependencies ++= Dependencies.docs,
      unmanagedSourceDirectories in ScalariformKeys.format in Test <<= unmanagedSourceDirectories in Test
    )
  )

  // Settings

  override lazy val settings = super.settings ++ buildSettings ++ Seq(
      resolvers += "Sonatype Snapshot Repo" at "https://oss.sonatype.org/content/repositories/snapshots/",
      resolvers += "Twitter Public Repo" at "http://maven.twttr.com" // This will be going away with com.mongodb.async's next release
    )

  lazy val baseSettings = Defaults.defaultSettings ++ Publish.settings

  lazy val parentSettings = baseSettings ++ Seq(
    publishArtifact in Compile := false
  )

  val excludeTestNames = SettingKey[Seq[String]]("exclude-test-names")
  val excludeTestTags = SettingKey[Seq[String]]("exclude-test-tags")
  val includeTestTags = SettingKey[Seq[String]]("include-test-tags")

  val defaultExcludedTags = Seq("timing", "long-running")

  lazy val defaultSettings = baseSettings ++ formatSettings ++ Seq(
    resolvers += "Typesafe Repo" at "http://repo.typesafe.com/typesafe/releases/",

    // compile options
    scalacOptions ++= Seq("-encoding", "UTF-8", "-deprecation", "-unchecked") ++ (
      if (true || (System getProperty "java.runtime.version" startsWith "1.7")) Seq() else Seq("-optimize")), // -optimize fails with jdk7
    javacOptions  ++= Seq("-Xlint:unchecked", "-Xlint:deprecation"),

    ivyLoggingLevel in ThisBuild := UpdateLogging.Quiet,

    parallelExecution in Test := System.getProperty("akka.parallelExecution", "false").toBoolean,

    // for excluding tests by name (or use system property: -Dakka.test.names.exclude=TimingSpec)
    excludeTestNames := {
      val exclude = System.getProperty("akka.test.names.exclude", "")
      if (exclude.isEmpty) Seq.empty else exclude.split(",").toSeq
    },

    // for excluding tests by tag (or use system property: -Dakka.test.tags.exclude=timing)
    excludeTestTags := {
      val exclude = System.getProperty("akka.test.tags.exclude", "")
      if (exclude.isEmpty) defaultExcludedTags else exclude.split(",").toSeq
    },

    // for including tests by tag (or use system property: -Dakka.test.tags.include=timing)
    includeTestTags := {
      val include = System.getProperty("akka.test.tags.include", "")
      if (include.isEmpty) Seq.empty else include.split(",").toSeq
    },

    // add filters for tests excluded by name
    testOptions in Test <++= excludeTestNames map { _.map(exclude => Tests.Filter(test => !test.contains(exclude))) },

    // add arguments for tests excluded by tag - includes override excludes (opposite to scalatest)
    testOptions in Test <++= (excludeTestTags, includeTestTags) map { (excludes, includes) =>
      val tags = (excludes.toSet -- includes.toSet).toSeq
      if (tags.isEmpty) Seq.empty else Seq(Tests.Argument("-l", tags.mkString(" ")))
    },

    // add arguments for tests included by tag
    testOptions in Test <++= includeTestTags map { tags =>
      if (tags.isEmpty) Seq.empty else Seq(Tests.Argument("-n", tags.mkString(" ")))
    },

    // show full stack traces
    testOptions in Test += Tests.Argument("-oF")
  )

  lazy val formatSettings = ScalariformPlugin.scalariformSettings ++ Seq(
    ScalariformKeys.preferences in Compile := formattingPreferences,
    ScalariformKeys.preferences in Test    := formattingPreferences
  )

  def formattingPreferences = {
    import scalariform.formatter.preferences._
    FormattingPreferences()
    .setPreference(RewriteArrowSymbols, true)
    .setPreference(AlignParameters, true)
    .setPreference(AlignSingleLineCaseStatements, true)
  }

  lazy val multiJvmSettings = MultiJvmPlugin.settings ++ inConfig(MultiJvm)(ScalariformPlugin.scalariformSettings) ++ Seq(
    compileInputs in MultiJvm <<= (compileInputs in MultiJvm) dependsOn (ScalariformKeys.format in MultiJvm),
    ScalariformKeys.preferences in MultiJvm := formattingPreferences
  )
}

// Dependencies

object Dependencies {
  import Dependency._

  val testkit = Seq(Test.scalatest, Test.junit)

  val actorTests = Seq(
    Test.junit, Test.scalatest, Test.commonsMath, Test.mockito,
    Test.scalacheck, protobuf, jacksonMapper
  )

  val remote = Seq(
    netty, protobuf, Test.junit, Test.scalatest,
    Test.zookeeper, Test.log4j // needed for ZkBarrier in multi-jvm tests
  )

 val cluster = Seq(Test.junit, Test.scalatest)

  val slf4j = Seq(slf4jApi, Test.logback)

  val agent = Seq(scalaStm, Test.scalatest, Test.junit)

  val transactor = Seq(scalaStm, Test.scalatest, Test.junit)

  val amqp = Seq(rabbit, Test.scalatest, Test.mockito)

  val mailboxes = Seq(Test.scalatest, Test.junit)

  val fileMailbox = Seq(commonsIo, Test.scalatest, Test.junit)

  val beanstalkMailbox = Seq(beanstalk, Test.junit)

  val redisMailbox = Seq(slf4jApi, redis, Test.junit)

  val mongoMailbox = Seq(slf4jApi, commonsPool, mongoAsync, twttrUtilCore, Test.junit)

  val mongoMailboxExcludes = {
    <dependencies>
      <dependency org="com.mongodb.async" name="bson-driver_2.9.0-1" rev="0.2.9-1" >
        <exclude module="netty"/>
      </dependency>
      <dependency org="com.mongodb.async" name="mongo-driver_2.9.0-1" rev="0.2.9-1" >
        <exclude module="netty"/>
      </dependency>
    </dependencies>
  }

  val zookeeperMailbox = Seq(zkClient, zookeeper, commonsIo, Test.junit)

  val spring = Seq(springBeans, springContext, Test.junit, Test.scalatest)

  val kernel = Seq(Test.scalatest, Test.junit)

  val camel = Seq(Test.scalatest, Test.junit, Test.mockito, camelCore)

  // TODO: resolve Jetty version conflict
  // val sampleCamel = Seq(camelCore, camelSpring, commonsCodec, Runtime.camelJms, Runtime.activemq, Runtime.springJms,
  //   Test.junit, Test.scalatest, Test.logback)

  val tutorials = Seq(Test.scalatest, Test.junit)

  val docs = Seq(Test.scalatest, Test.junit)

  val zeroMQ = Seq(Test.scalatest, Test.junit, protobuf, Dependency.zeroMQ)
}

object Dependency {

  // Versions

  object V {
    val Camel        = "2.8.0"
    val Jackson      = "1.8.0"
    val Jetty        = "7.4.0.v20110414"
    val Logback      = "0.9.28"
    val Netty        = "3.3.0.Final"
    val Protobuf     = "2.4.1"
    val Rabbit       = "2.8.0"
    val ScalaStm     = "0.5"
    val Scalatest    = "1.6.1"
    val Slf4j        = "1.6.4"
    val Spring       = "3.0.5.RELEASE"
    val Zookeeper    = "3.4.0"
  }

  // Compile

  val beanstalk     = "beanstalk"                   % "beanstalk_client"       % "1.4.5"      // New BSD
  val bookkeeper    = "org.apache.hadoop.zookeeper" % "bookkeeper"             % V.Zookeeper  // ApacheV2
  val camelCore     = "org.apache.camel"            % "camel-core"             % V.Camel      // ApacheV2
  val camelSpring   = "org.apache.camel"            % "camel-spring"           % V.Camel      // ApacheV2
  val commonsCodec  = "commons-codec"               % "commons-codec"          % "1.4"        // ApacheV2
  val commonsIo     = "commons-io"                  % "commons-io"             % "2.0.1"      // ApacheV2
  val commonsPool   = "commons-pool"                % "commons-pool"           % "1.5.6"      // ApacheV2
  val guice         = "org.guiceyfruit"             % "guice-all"              % "2.0"        // ApacheV2
  val jacksonCore   = "org.codehaus.jackson"        % "jackson-core-asl"       % V.Jackson    // ApacheV2
  val jacksonMapper = "org.codehaus.jackson"        % "jackson-mapper-asl"     % V.Jackson    // ApacheV2
  val jettyUtil     = "org.eclipse.jetty"           % "jetty-util"             % V.Jetty      // Eclipse license
  val jettyXml      = "org.eclipse.jetty"           % "jetty-xml"              % V.Jetty      // Eclipse license
  val jettyServlet  = "org.eclipse.jetty"           % "jetty-servlet"          % V.Jetty      // Eclipse license
  val log4j         = "log4j"                       % "log4j"                  % "1.2.14"     // ApacheV2
  val mongoAsync    = "com.mongodb.async"           % "mongo-driver_2.9.0-1"   % "0.2.9-1"    // ApacheV2
  val netty         = "io.netty"                    % "netty"                  % V.Netty      // ApacheV2
  val osgi          = "org.osgi"                    % "org.osgi.core"          % "4.2.0"      // ApacheV2
  val protobuf      = "com.google.protobuf"         % "protobuf-java"          % V.Protobuf   // New BSD
  val rabbit        = "com.rabbitmq"                % "amqp-client"            % V.Rabbit     // Mozilla Public License
  val redis         = "net.debasishg"               % "redisclient_2.9.1"      % "2.4.0"      // ApacheV2
  val scalaStm      = "org.scala-tools"             % "scala-stm_2.9.1"        % V.ScalaStm   // Modified BSD (Scala)
  val slf4jApi      = "org.slf4j"                   % "slf4j-api"              % V.Slf4j      // MIT
  val springBeans   = "org.springframework"         % "spring-beans"           % V.Spring     // ApacheV2
  val springContext = "org.springframework"         % "spring-context"         % V.Spring     // ApacheV2
  val staxApi       = "javax.xml.stream"            % "stax-api"               % "1.0-2"      // ApacheV2
  val twttrUtilCore = "com.twitter"                 % "util-core"              % "1.8.1"      // ApacheV2
  val zkClient      = "zkclient"                    % "zkclient"               % "0.3"        // ApacheV2
  val zookeeper     = "org.apache.hadoop.zookeeper" % "zookeeper"              % V.Zookeeper  // ApacheV2
  val zookeeperLock = "org.apache.hadoop.zookeeper" % "zookeeper-recipes-lock" % V.Zookeeper  // ApacheV2
  val zeroMQ        = "org.zeromq"                  % "zeromq-scala-binding_2.9.1"  % "0.0.3" // ApacheV2

  // Provided

  object Provided {
    val javaxServlet = "org.apache.geronimo.specs" % "geronimo-servlet_3.0_spec" % "1.0" % "provided" // CDDL v1
    val jetty        = "org.eclipse.jetty" % "jetty-server"  % V.Jetty        % "provided"            // Eclipse license
  }

  // Runtime

  object Runtime {
    val activemq   = "org.apache.activemq" % "activemq-core"   % "5.4.2"      % "runtime" // ApacheV2
    val camelJetty = "org.apache.camel"    % "camel-jetty"     % V.Camel      % "runtime" // ApacheV2
    val camelJms   = "org.apache.camel"    % "camel-jms"       % V.Camel      % "runtime" // ApacheV2
    val logback    = "ch.qos.logback"      % "logback-classic" % V.Logback    % "runtime" // MIT
    val springJms  = "org.springframework" % "spring-jms"      % V.Spring     % "runtime" // ApacheV2
  }

  // Test

  object Test {
    val commonsColl = "commons-collections"         % "commons-collections" % "3.2.1"      % "test" // ApacheV2
    val commonsMath = "org.apache.commons"          % "commons-math"        % "2.1"        % "test" // ApacheV2
    val jetty       = "org.eclipse.jetty"           % "jetty-server"        % V.Jetty      % "test" // Eclipse license
    val jettyWebapp = "org.eclipse.jetty"           % "jetty-webapp"        % V.Jetty      % "test" // Eclipse license
    val junit       = "junit"                       % "junit"               % "4.5"        % "test" // Common Public License 1.0
    val logback     = "ch.qos.logback"              % "logback-classic"     % V.Logback    % "test" // EPL 1.0 / LGPL 2.1
    val mockito     = "org.mockito"                 % "mockito-all"         % "1.8.1"      % "test" // MIT
    val scalatest   = "org.scalatest"               % "scalatest_2.9.1"     % V.Scalatest  % "test" // ApacheV2
    val scalacheck  = "org.scala-tools.testing"     % "scalacheck_2.9.1"    % "1.9"        % "test" // New BSD
    val zookeeper   = "org.apache.hadoop.zookeeper" % "zookeeper"           % V.Zookeeper  % "test" // ApacheV2
    val log4j       = "log4j"                       % "log4j"               % "1.2.14"     % "test" // ApacheV2
  }
}<|MERGE_RESOLUTION|>--- conflicted
+++ resolved
@@ -32,11 +32,7 @@
       Unidoc.unidocExclude := Seq(samples.id, tutorials.id),
       Dist.distExclude := Seq(actorTests.id, akkaSbtPlugin.id, docs.id)
     ),
-<<<<<<< HEAD
-    aggregate = Seq(actor, testkit, actorTests, remote, amqp, cluster, slf4j, agent, transactor, mailboxes, zeroMQ, kernel, akkaSbtPlugin, actorMigration, samples, tutorials, docs)
-=======
-    aggregate = Seq(actor, testkit, actorTests, remote, camel, cluster, slf4j, agent, transactor, mailboxes, zeroMQ, kernel, akkaSbtPlugin, actorMigration, samples, tutorials, docs)
->>>>>>> 3ef10865
+    aggregate = Seq(actor, testkit, actorTests, remote, camel, amqp, cluster, slf4j, agent, transactor, mailboxes, zeroMQ, kernel, akkaSbtPlugin, actorMigration, samples, tutorials, docs)
   )
 
   lazy val actor = Project(
