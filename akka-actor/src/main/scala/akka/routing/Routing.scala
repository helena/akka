/**
 * Copyright (C) 2009-2011 Typesafe Inc. <http://www.typesafe.com>
 */

package akka.routing

import akka.AkkaException
import akka.actor._
import akka.config.ConfigurationException
import akka.dispatch.{ Future, MessageDispatcher }
import akka.util.{ ReflectiveAccess, Duration }
import java.net.InetSocketAddress
import java.lang.reflect.InvocationTargetException
import java.util.concurrent.atomic.{ AtomicReference, AtomicInteger }

import scala.annotation.tailrec

sealed trait RouterType

/**
 * Used for declarative configuration of Routing.
 *
 * @author <a href="http://jonasboner.com">Jonas Bon&#233;r</a>
 */
object RouterType {

  object Direct extends RouterType

  /**
   * A RouterType that randomly selects a connection to send a message to.
   */
  object Random extends RouterType

  /**
   * A RouterType that selects the connection by using round robin.
   */
  object RoundRobin extends RouterType

  /**
   * A RouterType that selects the connection by using scatter gather.
   */
  object ScatterGather extends RouterType

  /**
   * A RouterType that selects the connection based on the least amount of cpu usage
   */
  object LeastCPU extends RouterType

  /**
   * A RouterType that select the connection based on the least amount of ram used.
   */
  object LeastRAM extends RouterType

  /**
   * A RouterType that select the connection where the actor has the least amount of messages in its mailbox.
   */
  object LeastMessages extends RouterType

  /**
   * A user-defined custom RouterType.
   */
  case class Custom(implClass: String) extends RouterType
}

/**
 * Contains the configuration to create local and clustered routed actor references.
 * Routed ActorRef configuration object, this is thread safe and fully sharable.
 */
case class RoutedProps private[akka] (
  routerFactory: () ⇒ Router = RoutedProps.defaultRouterFactory,
  connectionManager: ConnectionManager = new LocalConnectionManager(List()),
  timeout: Timeout = RoutedProps.defaultTimeout,
  localOnly: Boolean = RoutedProps.defaultLocalOnly) {
}

object RoutedProps {
  final val defaultTimeout = Timeout(Duration.MinusInf)
  final val defaultRouterFactory = () ⇒ new RoundRobinRouter
  final val defaultLocalOnly = false
}

/**
 * The Router is responsible for sending a message to one (or more) of its connections. Connections are stored in the
 * {@link FailureDetector} and each Router should be linked to only one {@link FailureDetector}.
 *
 * @author <a href="http://jonasboner.com">Jonas Bon&#233;r</a>
 */
trait Router {

  /**
   * Initializes this Router with a given set of Connections. The Router can use this datastructure to ask for
   * the current connections, signal that there were problems with one of the connections and see if there have
   * been changes in the connections.
   *
   * This method is not threadsafe, and should only be called once
   *
   * JMM Guarantees:
   * This method guarantees that all changes made in this method, are visible before one of the routing methods is called.
   */
  def init(connectionManager: ConnectionManager)

  /**
   * Routes the message to one of the connections.
   *
   * @throws RoutingException if something goes wrong while routing the message
   */
  def route(message: Any)(implicit sender: ActorRef)

  /**
   * Routes the message using a timeout to one of the connections and returns a Future to synchronize on the
   * completion of the processing of the message.
   *
   * @throws RoutingExceptionif something goes wrong while routing the message.
   */
  def route[T](message: Any, timeout: Timeout): Future[T]
}

/**
 * An {@link AkkaException} thrown when something goes wrong while routing a message
 */
class RoutingException(message: String) extends AkkaException(message)

/**
 * A Helper class to create actor references that use routing.
 */
object Routing {

  sealed trait RoutingMessage

  /**
   * Used to broadcast a message to all connections in a router. E.g. every connection gets the message
   * regardless of their routing algorithm.
   */
  case class Broadcast(message: Any) extends RoutingMessage

  def createCustomRouter(implClass: String): Router = {
    ReflectiveAccess.createInstance(
      implClass,
      Array[Class[_]](),
      Array[AnyRef]()) match {
        case Right(router) ⇒ router.asInstanceOf[Router]
        case Left(exception) ⇒
          val cause = exception match {
            case i: InvocationTargetException ⇒ i.getTargetException
            case _                            ⇒ exception
          }
          throw new ConfigurationException(
            "Could not instantiate custom Router of [" +
              implClass + "] due to: " +
              cause, cause)
      }
  }
}

/**
 * An Abstract convenience implementation for building an ActorReference that uses a Router.
 */
<<<<<<< HEAD
abstract private[akka] class AbstractRoutedActorRef(val app: ActorSystem, val props: RoutedProps) extends MinimalActorRef {
=======
abstract private[akka] class AbstractRoutedActorRef(val system: ActorSystem, val props: RoutedProps) extends UnsupportedActorRef {
>>>>>>> 4470cf0d
  val router = props.routerFactory()

  override def !(message: Any)(implicit sender: ActorRef = null): Unit = router.route(message)(sender)

  override def ?(message: Any)(implicit timeout: Timeout): Future[Any] = router.route(message, timeout)
}

/**
 * A RoutedActorRef is an ActorRef that has a set of connected ActorRef and it uses a Router to send a message to
 * on (or more) of these actors.
 */
private[akka] class RoutedActorRef(system: ActorSystem, val routedProps: RoutedProps, val supervisor: ActorRef, override val name: String) extends AbstractRoutedActorRef(system, routedProps) {

  val path = supervisor.path / name

  // FIXME (actor path): address normally has host and port, what about routed actor ref?
  def address = "routed:/" + path.toString

  @volatile
  private var running: Boolean = true

  override def isShutdown: Boolean = !running

  override def stop() {
    synchronized {
      if (running) {
        running = false
        router.route(Routing.Broadcast(PoisonPill))(this)
      }
    }
  }

  router.init(routedProps.connectionManager)
}

/**
 * An Abstract Router implementation that already provides the basic infrastructure so that a concrete
 * Router only needs to implement the next method.
 */
trait BasicRouter extends Router {

  @volatile
  protected var connectionManager: ConnectionManager = _

  def init(connectionManager: ConnectionManager) = {
    this.connectionManager = connectionManager
  }

  def route(message: Any)(implicit sender: ActorRef) = message match {
    case Routing.Broadcast(message) ⇒

      //it is a broadcast message, we are going to send to message to all connections.
      connectionManager.connections.iterable foreach { connection ⇒
        try {
          connection.!(message)(sender) // we use original sender, so this is essentially a 'forward'
        } catch {
          case e: Exception ⇒
            connectionManager.remove(connection)
            throw e
        }
      }
    case _ ⇒
      //it no broadcast message, we are going to select an actor from the connections and send the message to him.
      next match {
        case Some(connection) ⇒
          try {
            connection.!(message)(sender) // we use original sender, so this is essentially a 'forward'
          } catch {
            case e: Exception ⇒
              connectionManager.remove(connection)
              throw e
          }
        case None ⇒
          throwNoConnectionsError
      }
  }

  def route[T](message: Any, timeout: Timeout): Future[T] = message match {
    case Routing.Broadcast(message) ⇒
      throw new RoutingException("Broadcasting using '?'/'ask' is for the time being is not supported. Use ScatterGatherRouter.")
    case _ ⇒
      //it no broadcast message, we are going to select an actor from the connections and send the message to him.
      next match {
        case Some(connection) ⇒
          try {
            connection.?(message, timeout).asInstanceOf[Future[T]] //FIXME this does not preserve the original sender, shouldn't it?
          } catch {
            case e: Exception ⇒
              connectionManager.remove(connection)
              throw e
          }
        case None ⇒
          throwNoConnectionsError
      }
  }

  protected def next: Option[ActorRef]

  private def throwNoConnectionsError = throw new RoutingException("No replica connections for router")
}

/**
 * A DirectRouter a Router that only has a single connected actorRef and forwards all request to that actorRef.
 *
 * @author <a href="http://jonasboner.com">Jonas Bon&#233;r</a>
 */
class DirectRouter extends BasicRouter {

  private val state = new AtomicReference[DirectRouterState]

  lazy val next: Option[ActorRef] = {
    val current = currentState
    if (current.ref == null) None else Some(current.ref)
  }

  @tailrec
  private def currentState: DirectRouterState = {
    val current = state.get

    if (current != null && connectionManager.version == current.version) {
      //we are lucky since nothing has changed in the connections.
      current
    } else {
      //there has been a change in the connections, or this is the first time this method is called. So we are going to do some updating.

      val connections = connectionManager.connections

      val connectionCount = connections.iterable.size
      if (connectionCount > 1)
        throw new RoutingException("A DirectRouter can't have more than 1 connected Actor, but found [%s]".format(connectionCount))

      val newState = new DirectRouterState(connections.iterable.head, connections.version)
      if (state.compareAndSet(current, newState))
        //we are lucky since we just updated the state, so we can send it back as the state to use
        newState
      else //we failed to update the state, lets try again... better luck next time.
        currentState // recur
    }
  }

  private case class DirectRouterState(ref: ActorRef, version: Long)
}

/**
 * A Router that randomly selects one of the target connections to send a message to.
 *
 * @author <a href="http://jonasboner.com">Jonas Bon&#233;r</a>
 */
class RandomRouter extends BasicRouter {
  import java.security.SecureRandom

  private val state = new AtomicReference[RandomRouterState]

  private val random = new ThreadLocal[SecureRandom] {
    override def initialValue = SecureRandom.getInstance("SHA1PRNG")
  }

  def next: Option[ActorRef] = currentState.array match {
    case a if a.isEmpty ⇒ None
    case a              ⇒ Some(a(random.get.nextInt(a.length)))
  }

  @tailrec
  private def currentState: RandomRouterState = {
    val current = state.get

    if (current != null && current.version == connectionManager.version) {
      //we are lucky, since there has not been any change in the connections. So therefor we can use the existing state.
      current
    } else {
      //there has been a change in connections, or it was the first try, so we need to update the internal state

      val connections = connectionManager.connections
      val newState = new RandomRouterState(connections.iterable.toIndexedSeq, connections.version)
      if (state.compareAndSet(current, newState))
        //we are lucky since we just updated the state, so we can send it back as the state to use
        newState
      else //we failed to update the state, lets try again... better luck next time.
        currentState
    }
  }

  private case class RandomRouterState(array: IndexedSeq[ActorRef], version: Long)
}

/**
 * A Router that uses round-robin to select a connection. For concurrent calls, round robin is just a best effort.
 *
 * @author <a href="http://jonasboner.com">Jonas Bon&#233;r</a>
 */
class RoundRobinRouter extends BasicRouter {

  private val state = new AtomicReference[RoundRobinState]

  def next: Option[ActorRef] = currentState.next

  @tailrec
  private def currentState: RoundRobinState = {
    val current = state.get

    if (current != null && current.version == connectionManager.version) {
      //we are lucky, since there has not been any change in the connections. So therefor we can use the existing state.
      current
    } else {
      //there has been a change in connections, or it was the first try, so we need to update the internal state

      val connections = connectionManager.connections
      val newState = new RoundRobinState(connections.iterable.toIndexedSeq[ActorRef], connections.version)
      if (state.compareAndSet(current, newState))
        //we are lucky since we just updated the state, so we can send it back as the state to use
        newState
      else //we failed to update the state, lets try again... better luck next time.
        currentState
    }
  }

  private case class RoundRobinState(array: IndexedSeq[ActorRef], version: Long) {

    private val index = new AtomicInteger(0)

    def next: Option[ActorRef] = if (array.isEmpty) None else Some(array(nextIndex))

    @tailrec
    private def nextIndex: Int = {
      val oldIndex = index.get
      var newIndex = if (oldIndex == array.length - 1) 0 else oldIndex + 1

      if (!index.compareAndSet(oldIndex, newIndex)) nextIndex
      else oldIndex
    }
  }
}

/**
 * ScatterGatherRouter broadcasts the message to all connections and gathers results according to the
 * specified strategy (specific router needs to implement `gather` method).
 * Scatter-gather pattern will be applied only to the messages broadcasted using Future
 * (wrapped into {@link Routing.Broadcast} and sent with "?" method). For the messages, sent in a fire-forget
 * mode, the router would behave as {@link BasicRouter}, unless it's mixed in with other router type
 *
 *  FIXME: This also is the location where a failover  is done in the future if an ActorRef fails and a different one needs to be selected.
 * FIXME: this is also the location where message buffering should be done in case of failure.
 */
trait ScatterGatherRouter extends BasicRouter with Serializable {

  /**
   * Aggregates the responses into a single Future.
   *
   * @param results Futures of the responses from connections
   */
  protected def gather[S, G >: S](results: Iterable[Future[S]]): Future[G]

  private def scatterGather[S, G >: S](message: Any, timeout: Timeout): Future[G] = {
    val responses = connectionManager.connections.iterable.flatMap { actor ⇒
      try {
        if (actor.isShutdown) throw ActorInitializationException(actor, "For compatability - check death first", new Exception) // for stack trace
        Some(actor.?(message, timeout).asInstanceOf[Future[S]])
      } catch {
        case e: Exception ⇒
          connectionManager.remove(actor)
          None
      }
    }

    if (responses.isEmpty)
      throw new RoutingException("No connections can process the message [%s] sent to scatter-gather router" format (message))
    else gather(responses)
  }

  override def route[T](message: Any, timeout: Timeout): Future[T] = message match {
    case Routing.Broadcast(message) ⇒ scatterGather(message, timeout)
    case message                    ⇒ super.route(message, timeout)
  }
}

/**
 * Simple router that broadcasts the message to all connections, and replies with the first response
 * Scatter-gather pattern will be applied only to the messages broadcasted using Future
 * (wrapped into {@link Routing.Broadcast} and sent with "?" method). For the messages sent in a fire-forget
 * mode, the router would behave as {@link RoundRobinRouter}
 */
class ScatterGatherFirstCompletedRouter(implicit val dispatcher: MessageDispatcher, timeout: Timeout) extends RoundRobinRouter with ScatterGatherRouter {

  protected def gather[S, G >: S](results: Iterable[Future[S]]): Future[G] = Future.firstCompletedOf(results)
}<|MERGE_RESOLUTION|>--- conflicted
+++ resolved
@@ -155,11 +155,7 @@
 /**
  * An Abstract convenience implementation for building an ActorReference that uses a Router.
  */
-<<<<<<< HEAD
-abstract private[akka] class AbstractRoutedActorRef(val app: ActorSystem, val props: RoutedProps) extends MinimalActorRef {
-=======
-abstract private[akka] class AbstractRoutedActorRef(val system: ActorSystem, val props: RoutedProps) extends UnsupportedActorRef {
->>>>>>> 4470cf0d
+abstract private[akka] class AbstractRoutedActorRef(val system: ActorSystem, val props: RoutedProps) extends MinimalActorRef {
   val router = props.routerFactory()
 
   override def !(message: Any)(implicit sender: ActorRef = null): Unit = router.route(message)(sender)
