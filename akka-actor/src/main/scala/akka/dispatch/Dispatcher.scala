/**
 * Copyright (C) 2009-2011 Typesafe Inc. <http://www.typesafe.com>
 */

package akka.dispatch

import akka.event.Logging.Warning
import java.util.concurrent.atomic.AtomicReference
import java.util.concurrent.{ TimeUnit, ExecutorService, RejectedExecutionException, ConcurrentLinkedQueue }
import akka.actor.{ ActorCell, ActorKilledException }
import akka.actor.ActorSystem
import akka.event.EventStream
import akka.actor.Scheduler

/**
 * Default settings are:
 * <pre/>
 *   - withNewThreadPoolWithLinkedBlockingQueueWithUnboundedCapacity
 *   - NR_START_THREADS = 16
 *   - NR_MAX_THREADS = 128
 *   - KEEP_ALIVE_TIME = 60000L // one minute
 * </pre>
 * <p/>
 *
 * The dispatcher has a fluent builder interface to build up a thread pool to suite your use-case.
 * There is a default thread pool defined but make use of the builder if you need it. Here are some examples.
 * <p/>
 *
 * Scala API.
 * <p/>
 * Example usage:
 * <pre/>
 *   val dispatcher = new Dispatcher("name")
 *   dispatcher
 *     .withNewThreadPoolWithBoundedBlockingQueue(100)
 *     .setCorePoolSize(16)
 *     .setMaxPoolSize(128)
 *     .setKeepAliveTimeInMillis(60000)
 *     .buildThreadPool
 * </pre>
 * <p/>
 *
 * Java API.
 * <p/>
 * Example usage:
 * <pre/>
 *   Dispatcher dispatcher = new Dispatcher("name");
 *   dispatcher
 *     .withNewThreadPoolWithBoundedBlockingQueue(100)
 *     .setCorePoolSize(16)
 *     .setMaxPoolSize(128)
 *     .setKeepAliveTimeInMillis(60000)
 *     .buildThreadPool();
 * </pre>
 * <p/>
 *
 * But the preferred way of creating dispatchers is to use
 * the {@link akka.dispatch.Dispatchers} factory object.
 *
 * @author <a href="http://jonasboner.com">Jonas Bon&#233;r</a>
 * @param throughput positive integer indicates the dispatcher will only process so much messages at a time from the
 *                   mailbox, without checking the mailboxes of other actors. Zero or negative means the dispatcher
 *                   always continues until the mailbox is empty.
 *                   Larger values (or zero or negative) increase throughput, smaller values increase fairness
 */
class Dispatcher(
  _deadLetterMailbox: Mailbox,
  _eventStream: EventStream,
  _scheduler: Scheduler,
  val name: String,
  val throughput: Int,
  val throughputDeadlineTime: Int,
  val mailboxType: MailboxType,
  executorServiceFactoryProvider: ExecutorServiceFactoryProvider,
  val timeoutMs: Long)
  extends MessageDispatcher(_deadLetterMailbox, _eventStream, _scheduler) {

  protected[akka] val executorServiceFactory = executorServiceFactoryProvider.createExecutorServiceFactory(name)
  protected[akka] val executorService = new AtomicReference[ExecutorService](new ExecutorServiceDelegate {
    lazy val executor = executorServiceFactory.createExecutorService
  })

  protected[akka] def dispatch(receiver: ActorCell, invocation: Envelope) = {
    val mbox = receiver.mailbox
    mbox.enqueue(receiver.self, invocation)
    registerForExecution(mbox, true, false)
  }

  protected[akka] def systemDispatch(receiver: ActorCell, invocation: SystemMessage) = {
    val mbox = receiver.mailbox
    mbox.systemEnqueue(receiver.self, invocation)
    registerForExecution(mbox, false, true)
  }

  protected[akka] def executeTask(invocation: TaskInvocation) {
    try {
      executorService.get() execute invocation
    } catch {
      case e: RejectedExecutionException ⇒
<<<<<<< HEAD
        try {
          executorService.get() execute invocation
        } catch {
          case e2: RejectedExecutionException ⇒
            app.eventStream.publish(Warning(this, e2.toString))
            throw e2
        }
=======
        eventStream.publish(Warning(this, e.toString))
        throw e
>>>>>>> 4470cf0d
    }
  }

  protected[akka] def createMailbox(actor: ActorCell): Mailbox = mailboxType.create(actor)

  protected[akka] def shutdown {
    executorService.getAndSet(new ExecutorServiceDelegate {
      lazy val executor = executorServiceFactory.createExecutorService
    }) match {
      case null ⇒
      case some ⇒ some.shutdown()
    }
  }

  /**
   * Returns if it was registered
   */
  protected[akka] override def registerForExecution(mbox: Mailbox, hasMessageHint: Boolean, hasSystemMessageHint: Boolean): Boolean = {
    if (mbox.shouldBeScheduledForExecution(hasMessageHint, hasSystemMessageHint)) { //This needs to be here to ensure thread safety and no races
      if (mbox.setAsScheduled()) {
        try {
          executorService.get() execute mbox
          true
        } catch {
          case e: RejectedExecutionException ⇒
            try {
<<<<<<< HEAD
              executorService.get() execute mbox
              true
            } catch { //Retry once
              case e: RejectedExecutionException ⇒ mbox.setAsIdle(); throw e
=======
              eventStream.publish(Warning(this, e.toString))
            } finally {
              mbox.setAsIdle()
>>>>>>> 4470cf0d
            }
        }
      } else false
    } else false
  }

  override val toString = getClass.getSimpleName + "[" + name + "]"
}

object PriorityGenerator {
  /**
   * Creates a PriorityGenerator that uses the supplied function as priority generator
   */
  def apply(priorityFunction: Any ⇒ Int): PriorityGenerator = new PriorityGenerator {
    def gen(message: Any): Int = priorityFunction(message)
  }
}

/**
 * A PriorityGenerator is a convenience API to create a Comparator that orders the messages of a
 * PriorityDispatcher
 */
abstract class PriorityGenerator extends java.util.Comparator[Envelope] {
  def gen(message: Any): Int

  final def compare(thisMessage: Envelope, thatMessage: Envelope): Int =
    gen(thisMessage.message) - gen(thatMessage.message)
}<|MERGE_RESOLUTION|>--- conflicted
+++ resolved
@@ -97,18 +97,13 @@
       executorService.get() execute invocation
     } catch {
       case e: RejectedExecutionException ⇒
-<<<<<<< HEAD
         try {
           executorService.get() execute invocation
         } catch {
           case e2: RejectedExecutionException ⇒
-            app.eventStream.publish(Warning(this, e2.toString))
+            eventStream.publish(Warning(this, e2.toString))
             throw e2
         }
-=======
-        eventStream.publish(Warning(this, e.toString))
-        throw e
->>>>>>> 4470cf0d
     }
   }
 
@@ -135,16 +130,10 @@
         } catch {
           case e: RejectedExecutionException ⇒
             try {
-<<<<<<< HEAD
               executorService.get() execute mbox
               true
             } catch { //Retry once
               case e: RejectedExecutionException ⇒ mbox.setAsIdle(); throw e
-=======
-              eventStream.publish(Warning(this, e.toString))
-            } finally {
-              mbox.setAsIdle()
->>>>>>> 4470cf0d
             }
         }
       } else false
