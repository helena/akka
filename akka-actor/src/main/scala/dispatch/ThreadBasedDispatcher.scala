--- conflicted
+++ resolved
@@ -11,6 +11,33 @@
 import java.util.Queue
 import java.util.concurrent.{ConcurrentLinkedQueue, BlockingQueue, TimeUnit, LinkedBlockingQueue}
 
+/**
+ * Dedicates a unique thread for each actor passed in as reference. Served through its messageQueue.
+ *
+ * @author <a href="http://jonasboner.com">Jonas Bon&#233;r</a>
+ */
+class ThreadBasedDispatcher(private val actor: ActorRef, _mailboxType: MailboxType) 
+  extends ExecutorBasedEventDrivenDispatcher(
+    actor.getClass.getName + ":" + actor.uuid,
+    Dispatchers.THROUGHPUT,
+    -1,
+    _mailboxType,
+    ThreadBasedDispatcher.oneThread) {
+
+  def this(actor: ActorRef) = this(actor, BoundedMailbox(true)) // For Java API
+
+  def this(actor: ActorRef, capacity: Int) = this(actor, BoundedMailbox(true, capacity))
+
+  def this(actor: ActorRef, capacity: Int, pushTimeOut: Duration) = this(actor, BoundedMailbox(true, capacity, pushTimeOut))
+
+  override def register(actorRef: ActorRef) = {
+    if (actorRef != actor) throw new IllegalArgumentException("Cannot register to anyone but " + actor)
+    super.register(actorRef)
+  }
+
+  override def toString = "ThreadBasedDispatcher[" + name + "]"
+}
+
 object ThreadBasedDispatcher {
   def oneThread(b: ThreadPoolBuilder) {
     b setCorePoolSize 1
@@ -18,51 +45,3 @@
     b setAllowCoreThreadTimeout true
   }
 }
-
-/**
- * Dedicates a unique thread for each actor passed in as reference. Served through its messageQueue.
- *
- * @author <a href="http://jonasboner.com">Jonas Bon&#233;r</a>
- */
-<<<<<<< HEAD
-class ThreadBasedDispatcher(private val actor: ActorRef, _mailboxType: MailboxType) extends MessageDispatcher {
-
-  def this(actor: ActorRef) = this(actor, BoundedMailbox(true)) // For Java API
-
-  def this(actor: ActorRef, capacity: Int) = this(actor, BoundedMailbox(true, capacity))
-
-  def this(actor: ActorRef, capacity: Int, pushTimeOut: Duration) = this(actor, BoundedMailbox(true, capacity, pushTimeOut))
-
-  val mailboxType = Some(_mailboxType)
-
-  private val name = actor.getClass.getName + ":" + actor.uuid
-  private val threadName = "akka:thread-based:dispatcher:" + name
-  private var selectorThread: Thread = _
-  @volatile private var active: Boolean = false
-
-  def createTransientMailbox(actorRef: ActorRef, mailboxType: TransientMailboxType): AnyRef = mailboxType match {
-    case UnboundedMailbox(blocking) => 
-      new DefaultUnboundedMessageQueue(blocking)
-    case BoundedMailbox(blocking, capacity, pushTimeOut) => 
-      new DefaultBoundedMessageQueue(capacity, pushTimeOut, blocking)
-  }
-=======
-class ThreadBasedDispatcher(private val actor: ActorRef,
-                            val mailboxConfig: MailboxConfig
-                            ) extends ExecutorBasedEventDrivenDispatcher(
-                                actor.getClass.getName + ":" + actor.uuid,
-                                Dispatchers.THROUGHPUT,
-                                -1,
-                                mailboxConfig,
-                                ThreadBasedDispatcher.oneThread) {
-  def this(actor: ActorRef, capacity: Int) = this(actor,MailboxConfig(capacity,None,true))
-  def this(actor: ActorRef) = this(actor, Dispatchers.MAILBOX_CAPACITY)// For Java
->>>>>>> 9fe7e779
-  
-  override def register(actorRef: ActorRef) = {
-    if (actorRef != actor) throw new IllegalArgumentException("Cannot register to anyone but " + actor)
-    super.register(actorRef)
-  }
-
-  override def toString = "ThreadBasedDispatcher[" + name + "]"
-}